--- conflicted
+++ resolved
@@ -13,28 +13,21 @@
     "- prognostic equation for land use related forcing (e.g. from FaIR 1.6).\n",
     "- ozone relationship from FaIR 1.6 used in AR6 (should be easy to do).\n",
     "- interactive methane lifetime (NEW!)\n",
-<<<<<<< HEAD
-=======
     "\n",
     "Constraint\n",
     "- AR6 assessed GSAT, 1850-2020\n",
     "- AR6 assessed OHC, 1971-2018\n",
     "- CO2 concentration, 1750-2014\n",
->>>>>>> 21cee5d4
     "\n",
     "Constraint\n",
     "- AR6 assessed GSAT, 1850-2020\n",
     "- AR6 assessed OHC, 1971-2018\n",
     "- CO2 concentration, 1750-2014\n",
     "\n",
-<<<<<<< HEAD
-    "Bear in mind: would like to couple to `openscm-runner` and `mesmer`."
-=======
     "TODO:\n",
     "- ozone precursor variation\n",
     "- solar trend\n",
     "- vary pre-industrial concentrations of CO2"
->>>>>>> 21cee5d4
    ]
   },
   {
@@ -52,11 +45,8 @@
    "metadata": {},
    "outputs": [],
    "source": [
-<<<<<<< HEAD
-=======
     "import copy\n",
     "\n",
->>>>>>> 21cee5d4
     "import numpy as np\n",
     "import pandas as pd\n",
     "import matplotlib.pyplot as pl\n",
@@ -147,11 +137,7 @@
     "    'NOx_aviation': SpeciesID('NOx Aviation', Category.NOX_AVIATION),\n",
     "    'contrails': SpeciesID('Contrails', Category.CONTRAILS),\n",
     "    # other minor anthropogenic\n",
-<<<<<<< HEAD
-    "    'lapsi': SpeciesID('Light absorbing particles on snow and ice', Category.LAPSI),\n",
-=======
     "    'LAPSI': SpeciesID('Light absorbing particles on snow and ice', Category.LAPSI),\n",
->>>>>>> 21cee5d4
     "    'H2O_stratospheric': SpeciesID('H2O Stratospheric', Category.H2O_STRATOSPHERIC),\n",
     "    'land_use': SpeciesID('Land Use', Category.LAND_USE),\n",
     "    # natural\n",
@@ -201,11 +187,7 @@
     "    'HFC-125', 'HFC-134a', 'HFC-143a', 'HFC-152a', 'HFC-227ea', 'HFC-23', 'HFC-236fa', 'HFC-245fa', 'HFC-32', \n",
     "    'HFC-365mfc', 'HFC-4310mee', 'NOx_aviation']\n",
     "forced_species = ['solar', 'volcanic']\n",
-<<<<<<< HEAD
-    "from_other_species = ['CO2', 'ari', 'aci', 'ozone', 'contrails', 'lapsi', 'H2O_stratospheric', 'land_use']\n",
-=======
     "from_other_species = ['CO2', 'ari', 'aci', 'ozone', 'contrails', 'LAPSI', 'H2O_stratospheric', 'land_use']\n",
->>>>>>> 21cee5d4
     "\n",
     "species_to_include = emitted_species + forced_species + from_other_species"
    ]
@@ -237,14 +219,6 @@
     "        if species in ('CO2_FFI', 'CO2_AFOLU', 'N2O'):\n",
     "            emis_in = emis_in / 1000\n",
     "        list_of_species.append(Species(species_ids[species], emissions=emis_in))\n",
-<<<<<<< HEAD
-    "        \n",
-    "    # solar and volcanic forcing still a little hacky\n",
-    "    solar_forcing = np.zeros(281)\n",
-    "    solar_forcing = df_forc['solar'].values\n",
-    "    volcanic_forcing = np.zeros(281)\n",
-    "    volcanic_forcing[:270] = df_forc['volcanic'].values\n",
-=======
     "        #print(species_rcmip_name, emis_in.shape)\n",
     "        \n",
     "    # solar and volcanic forcing still a little hacky\n",
@@ -253,7 +227,6 @@
     "    volcanic_forcing = np.zeros(281)\n",
     "    volcanic_forcing[:270] = df_forc['volcanic'].values\n",
     "    volcanic_forcing[269:] = np.linspace(1, 0, 12) * volcanic_forcing[269]\n",
->>>>>>> 21cee5d4
     "    list_of_species.append(Species(species_ids['solar'], forcing=solar_forcing))\n",
     "    list_of_species.append(Species(species_ids['volcanic'], forcing=volcanic_forcing))\n",
     "    \n",
@@ -271,12 +244,8 @@
    "metadata": {},
    "outputs": [],
    "source": [
-<<<<<<< HEAD
-    "samples = 2237  # the magic number! (not the magicc number)"
-=======
     "samples = 10000\n",
     "batch_size = 1000"
->>>>>>> 21cee5d4
    ]
   },
   {
@@ -297,12 +266,8 @@
     "df_cc=pd.read_csv('../data/parameter_sets/carbon_cycle.csv')\n",
     "df_cr=pd.read_csv('../data/parameter_sets/climate_response.csv')\n",
     "df_aci=pd.read_csv('../data/parameter_sets/erfaci.csv')\n",
-<<<<<<< HEAD
-    "df_ari=pd.read_csv('../data/parameter_sets/erfari.csv')"
-=======
     "df_ari=pd.read_csv('../data/parameter_sets/erfari.csv')\n",
     "df_scaling=pd.read_csv('../data/parameter_sets/forcing_scaling.csv')"
->>>>>>> 21cee5d4
    ]
   },
   {
@@ -313,8 +278,6 @@
    "outputs": [],
    "source": [
     "df_ari"
-<<<<<<< HEAD
-=======
    ]
   },
   {
@@ -1099,17 +1062,12 @@
    "source": [
     "pl.hist(df_cr[:samples].loc[accept_all, 'tcr'])\n",
     "np.percentile(df_cr[:samples].loc[accept_all, 'tcr'], (5, 16, 50, 84, 95))"
->>>>>>> 21cee5d4
-   ]
-  },
-  {
-   "cell_type": "code",
-   "execution_count": null,
-<<<<<<< HEAD
-   "id": "7c801962",
-=======
+   ]
+  },
+  {
+   "cell_type": "code",
+   "execution_count": null,
    "id": "719b87b3",
->>>>>>> 21cee5d4
    "metadata": {},
    "outputs": [],
    "source": []
